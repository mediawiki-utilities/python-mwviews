--- conflicted
+++ resolved
@@ -28,9 +28,5 @@
         ],
     },
     keywords=['wikimedia', 'wikipedia', 'pageview', 'api'],
-<<<<<<< HEAD
-    install_requires=['requests', 'mwcli', 'mwapi']
-=======
-    install_requires=['requests', 'futures;python_version<"3.0"']
->>>>>>> 6d733fd7
+    install_requires=['requests', 'futures;python_version<"3.0"', 'mwcli', 'mwapi']
 )